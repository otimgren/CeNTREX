import importlib
import sys
import socket
import selectors
import traceback
import threading
from collections import deque
import random
import logging
import time
from types import FunctionType
import functools
import json
import io
import struct
import inspect
from queue import Queue
import numpy as np
import copy

#############################################
# Class for server side messages
#############################################

class ServerMessage:
    """
    ServerMessage class for communication between the SocketDeviceServer and
    SocketDeviceClient classes.
    A message has the following structure:
    - fixed-lenght header
    - json header
    - content
    See https://realpython.com/python-sockets/#application-client-and-server
    for a more thorough explanation, most of the code is adapted from this.
    """
    def __init__(self, selector, sock, addr, data, commands, timeout):
        self.selector = selector
        self.sock = sock
        self.addr = addr
        self._recv_buffer = b""
        self._send_buffer = b""
        self._jsonheader_len = None
        self.jsonheader = None
        self.request = None
        self.response_created = False

        self.data = data
        self.commands = commands
        self.timeout = timeout

    def _set_selector_events_mask(self, mode):
        """Set selector to listen for events: mode is 'r', 'w', or 'rw'."""
        if mode == "r":
            events = selectors.EVENT_READ
        elif mode == "w":
            events = selectors.EVENT_WRITE
        elif mode == "rw":
            events = selectors.EVENT_READ | selectors.EVENT_WRITE
        else:
            raise ValueError(f"Invalid events mask mode {repr(mode)}.")
        self.selector.modify(self.sock, events, data=self)

    def _read(self):
        try:
            # Should be ready to read
            data = self.sock.recv(4096)
        except BlockingIOError:
            # Resource temporarily unavailable (errno EWOULDBLOCK)
            pass
        else:
            if data:
                self._recv_buffer += data
            else:
                raise RuntimeError("Peer closed.")

    def _write(self):
        if self._send_buffer:
            try:
                # Should be ready to write
                sent = self.sock.send(self._send_buffer)
            except BlockingIOError:
                # Resource temporarily unavailable (errno EWOULDBLOCK)
                pass
            else:
                self._send_buffer = self._send_buffer[sent:]
                # Close when the buffer is drained. The response has been sent.
                if sent and not self._send_buffer:
                    self.close()

    def _json_encode(self, obj, encoding):
        return json.dumps(obj, ensure_ascii=False).encode(encoding)

    def _json_decode(self, json_bytes, encoding):
        tiow = io.TextIOWrapper(
            io.BytesIO(json_bytes), encoding=encoding, newline=""
        )
        obj = json.load(tiow)
        tiow.close()
        return obj

    def _create_message(
        self, *, content_bytes, content_type, content_encoding
    ):
        jsonheader = {
            "byteorder": sys.byteorder,
            "content-type": content_type,
            "content-encoding": content_encoding,
            "content-length": len(content_bytes),
        }
        jsonheader_bytes = self._json_encode(jsonheader, "utf-8")
        message_hdr = struct.pack(">H", len(jsonheader_bytes))
        message = message_hdr + jsonheader_bytes + content_bytes
        return message

    def _create_response_json_content(self):
        action = self.request.get("action")
        if action == "query":
            query = self.request.get("value")
            if self.data.get(query):
                content = {"result": self.data.get(query)}
            else:
                content = {"error": f'No match for "{query}".'}
        elif action == "command":
            command = self.request.get("value")
            tstart = time.time()
            self.commands.put(command)
            while True:
                if self.data["commandReturn"].get(command):
                    content = {"result": self.data["commandReturn"].get(command)}
                    del self.data["commandReturn"][command]
                    break
                # manual timeout if it takes to long to execute command
                # subsequently returns to the client a message stating function
                # execution took too much time
                elif time.time() - tstart > self.timeout:
                    content = {"result": (time.time(), command, "not executed, {0}s timeout".format(self.timeout))}
                    break
        elif action == "info":
            content = {"result":self.data['info']}
        else:
            content = {"error": f'invalid action "{action}".'}
        content_encoding = "utf-8"
        response = {
            "content_bytes": self._json_encode(content, content_encoding),
            "content_type": "text/json",
            "content_encoding": content_encoding,
        }
        return response

    def _create_response_binary_content(self):
        response = {
            "content_bytes": b"First 10 bytes of request: "
            + self.request[:10],
            "content_type": "binary/custom-server-binary-type",
            "content_encoding": "binary",
        }
        return response

    def process_events(self, mask):
        if mask & selectors.EVENT_READ:
            self.read()
        if mask & selectors.EVENT_WRITE:
            self.write()

    def read(self):
        self._read()

        if self._jsonheader_len is None:
            self.process_protoheader()

        if self._jsonheader_len is not None:
            if self.jsonheader is None:
                self.process_jsonheader()

        if self.jsonheader:
            if self.request is None:
                self.process_request()

    def write(self):
        if self.request:
            if not self.response_created:
                self.create_response()

        self._write()

    def close(self):
        try:
            self.selector.unregister(self.sock)
        except Exception as e:
            logging.warning(
                f"error: selector.unregister() exception for",
                f"{self.addr}: {repr(e)}",
            )

        try:
            self.sock.close()
        except OSError as e:
            logging.warning(
                f"error: socket.close() exception for",
                f"{self.addr}: {repr(e)}",
            )
        finally:
            # Delete reference to socket object for garbage collection
            self.sock = None

    def process_protoheader(self):
        hdrlen = 2
        if len(self._recv_buffer) >= hdrlen:
            self._jsonheader_len = struct.unpack(
                ">H", self._recv_buffer[:hdrlen]
            )[0]
            self._recv_buffer = self._recv_buffer[hdrlen:]

    def process_jsonheader(self):
        hdrlen = self._jsonheader_len
        if len(self._recv_buffer) >= hdrlen:
            self.jsonheader = self._json_decode(
                self._recv_buffer[:hdrlen], "utf-8"
            )
            self._recv_buffer = self._recv_buffer[hdrlen:]
            for reqhdr in (
                "byteorder",
                "content-length",
                "content-type",
                "content-encoding",
            ):
                if reqhdr not in self.jsonheader:
                    raise ValueError(f'Missing required header "{reqhdr}".')

    def process_request(self):
        content_len = self.jsonheader["content-length"]
        if not len(self._recv_buffer) >= content_len:
            return
        data = self._recv_buffer[:content_len]
        self._recv_buffer = self._recv_buffer[content_len:]
        if self.jsonheader["content-type"] == "text/json":
            encoding = self.jsonheader["content-encoding"]
            self.request = self._json_decode(data, encoding)
        else:
            # Binary or unknown content-type
            self.request = data
        # Set selector to listen for write events, we're done reading.
        self._set_selector_events_mask("w")

    def create_response(self):
        if self.jsonheader["content-type"] == "text/json":
            response = self._create_response_json_content()
        else:
            # Binary or unknown content-type
            response = self._create_response_binary_content()
        message = self._create_message(**response)
        self.response_created = True
        self._send_buffer += message

#############################################
# Socket Server Class
#############################################

class socketServer(threading.Thread):
    """
    Handles communication with external clients in a separate thread.
    """
    def __init__(self, device, host, port, timeout):
        threading.Thread.__init__(self)
        self.device = device
        self.host = ''
        self.timeout = float(timeout)
        self.port = int(port)
        self.sock = socket.socket(socket.AF_INET, socket.SOCK_STREAM)
        self.sock.setsockopt(socket.SOL_SOCKET, socket.SO_REUSEADDR, 1)
        self.sock.bind((self.host, self.port))
        self.sock.listen()
        self.sock.setblocking(False)
        self.sel = selectors.DefaultSelector()
        self.sel.register(self.sock, selectors.EVENT_READ, data=None)

        self.active = threading.Event()
        self.active.clear()

    def accept_wrapper(self, sock):
        conn, addr = sock.accept()  # Should be ready to read
        logging.info("{0} accepted connection from".format(self.device.device_name), addr)
        conn.setblocking(False)
        message = ServerMessage(self.sel, conn, addr, self.device.data_server,
<<<<<<< HEAD
                                self.device.commands_server, self.timeout)
=======
                                self.device.commands, self.timeout)
>>>>>>> eb5d4837
        self.sel.register(conn, selectors.EVENT_READ, data=message)

    def run(self):
        self.active.set()
        while self.active.is_set():
            events = self.sel.select(timeout = self.timeout)
            for key, mask in events:
                if key.data is None:
                    self.accept_wrapper(key.fileobj)
                else:
                    message = key.data
                    try:
                        message.process_events(mask)
                    except Exception as err:
                        logging.warning("{2} socket warning for "
                                       +"{0}:{1} : ".format(self.host, self.port, self.device.device_name)
                                       +str(err))
                        message.close()

#############################################
# Execute Commands Class
#############################################

class executeCommands(threading.Thread):
    """
    Handles executing commands from external clients in a separate thread.
    """
    def __init__(self, socket_server):
        threading.Thread.__init__(self)
<<<<<<< HEAD
        self.socket_server = socket_server
        self.commands = socket_server.commands_server
        self.data = socket_server.data_server
=======
        self.device = device
        self.commands = device.commands
        self.data_server = device.data_server
>>>>>>> eb5d4837

        self.active = threading.Event()
        self.active.clear()

    def run(self):
        self.active.set()
        while self.active.is_set():
            # check if any new commands
            if not self.commands.empty():
                c = self.commands.get()
                try:
                    # try to execute the command
                    value = eval('self.socket_server.device.'+c.strip())
                    # storing command in the server device database
                    self.data_server['commandReturn'][c] = (time.time(), c, value)
                except Exception as e:
                    self.data_server['commandReturn'][c] = (time.time(), c, 'Exception: '+str(e))
                    pass
            time.sleep(1e-5)

#############################################
# Socket Device Server Class
#############################################

def wrapperServerMethod(func):
    """
    Wraps the methods of a device driver for the SocketServer.
    """
    @functools.wraps(func)
    def wrapper(*args, **kwargs):
        command = func.__name__+'(*{0},**{1})'.format(args[1:], kwargs)
        args[0].commands_server.put(command)
        while True:
            if args[0].data_server["commandReturn"].get(command):
<<<<<<< HEAD
                command_return = args[0].data_server["commandReturn"].get(command)
                if 'Exception' in command_return[2]:
=======
                readvalue = args[0].data_server["commandReturn"].get(command)
                if 'Exception' in readvalue[2]:
>>>>>>> eb5d4837
                    logging.warning('{0} warning in {1}: {2}'.format(args[0].device_name,
                                    command, command_return[2]))
                    return np.nan
<<<<<<< HEAD
=======
                args[0].data_server['ReadValue'] = (readvalue[0], readvalue[2][1:])
>>>>>>> eb5d4837
                del args[0].data_server["commandReturn"][command]
                break
        return command_return[2]
    return wrapper

def wrapperReadValueServerMethod(func):
    """
    Wraps the ReadValue method of a device driver.
    """
    @functools.wraps(func)
    def wrapper(*args, **kwargs):
        command = 'ReadValue()'
        args[0].commands_server.put(command)
        while True:
            if args[0].data_server["commandReturn"].get(command):
<<<<<<< HEAD
                readvalue = args[0].data_server["commandReturn"].get(command)
                if 'Exception' in readvalue[2]:
                    logging.warning('{0} warning in {1}: {2}'.format(args[0].device_name,
                                    'ReadValue', readvalue[2]))
                    return np.nan
                args[0].data_server['ReadValue'] = (readvalue[0], readvalue[2][1:])
                del args[0].data_server["commandReturn"][command]
=======
                value = args[0].data_server['commandReturn'].get(command)
                if 'Exception' in value[2]:
                    logging.warning('{0} warning in {1}: {2}'.format(device_name,
                                    func.__name__, value[2]))
                    return np.nan
                del args[0].data_server['commandReturn']['command']
>>>>>>> eb5d4837
                break
        return readvalue[2]
    return wrapper

def SocketServerDecorator(cls):
    """
    Decorator for the SocketServer class to ensure compatibility with the CeNTREX
    DAQ system
    """
    for attr_name in dir(cls):
        attr_value = getattr(cls, attr_name)
        if isinstance(attr_value, FunctionType):
            if attr_name == 'ReadValue':
                setattr(cls, 'ReadValueServer', copy.deepcopy(attr_value))
                attribute = wrapperReadValueServerMethod(attr_value)
                setattr(cls, attr_name, attribute)
            elif attr_name not in ['__init__', 'accept_wrapper', 'run_server', '__enter__', '__exit__']:
                attribute = wrapperServerMethod(attr_value)
                setattr(cls, attr_name, attribute)
    return cls

def SocketDeviceServer(*args):
    """
    Function returns the SocketDeviceServer class which functions as a driver.
    Need to do it this way because the parent class is a driver class, dynamically
    loaded when the SocketDeviceServer function is called from the main DAQ
    software.
    """
    driver = args[2]
    driver_spec = importlib.util.spec_from_file_location(
            driver,
            "drivers/" + driver + ".py",
        )
    driver_module = importlib.util.module_from_spec(driver_spec)
    driver_spec.loader.exec_module(driver_module)
    driver = getattr(driver_module, driver)

    class SocketDevice(driver):
        def __init__(self, time_offset, *device_args):
            driver.__init__(self, time_offset, *device_args)

    @SocketServerDecorator
    class SocketDeviceServerClass(driver):
        """
        SocketDeviceServer template class for easy setup of specific device classes
        """
        def __init__(self, time_offset, port, device_name, timeout, *device_args):
            self.device_name = device_name
            # initializing the server device database
            self.verification_string = 'False'
            self.data_server = {'ReadValue':np.nan, 'verification':self.verification_string,
<<<<<<< HEAD
                         'commandReturn':{}, 'info':device_name}
=======
                         'commandReturn':{}}
>>>>>>> eb5d4837

            # server commands queue for storing commands of external clients
            self.commands_server = Queue()

            # start thread responsible for executing commands from external
            # clients
            self.thread_commands = executeCommands(self)
            self.thread_commands.start()

            # initialize the device driver
            self.device = SocketDevice(time_offset, *device_args)
            # add verification string to the server device database
            self.data_server['verification'] = self.verification_string

            # starting the thread responsible for handling communication with
            # external clients
            self.thread_communication = socketServer(self, '', int(port), float(timeout))
            self.thread_communication.start()

            # Grabbing values from device needed for nomal operation
            self.time_offset = self.device.time_offset
            self.new_attributes = self.device.new_attributes
            self.dtype = self.device.dtype
            self.shape = self.device.shape
            self.verification_string = self.device.verification_string

            # sleeping for the same amount of time as the server communication
            # timeout to prevent problems when initializing the class twice
            # in the main DAQ software
            time.sleep(float(timeout))

        def __enter__(self):
            return self

        def __exit__(self, *exc):
            """
            Properly stopping the communication and command execution threads.
            """
            self.thread_commands.active.clear()
            self.thread_communication.active.clear()
            self.device.__exit__(*exc)

    return SocketDeviceServerClass(*args)<|MERGE_RESOLUTION|>--- conflicted
+++ resolved
@@ -282,11 +282,7 @@
         logging.info("{0} accepted connection from".format(self.device.device_name), addr)
         conn.setblocking(False)
         message = ServerMessage(self.sel, conn, addr, self.device.data_server,
-<<<<<<< HEAD
                                 self.device.commands_server, self.timeout)
-=======
-                                self.device.commands, self.timeout)
->>>>>>> eb5d4837
         self.sel.register(conn, selectors.EVENT_READ, data=message)
 
     def run(self):
@@ -316,15 +312,9 @@
     """
     def __init__(self, socket_server):
         threading.Thread.__init__(self)
-<<<<<<< HEAD
         self.socket_server = socket_server
         self.commands = socket_server.commands_server
         self.data = socket_server.data_server
-=======
-        self.device = device
-        self.commands = device.commands
-        self.data_server = device.data_server
->>>>>>> eb5d4837
 
         self.active = threading.Event()
         self.active.clear()
@@ -359,20 +349,11 @@
         args[0].commands_server.put(command)
         while True:
             if args[0].data_server["commandReturn"].get(command):
-<<<<<<< HEAD
                 command_return = args[0].data_server["commandReturn"].get(command)
                 if 'Exception' in command_return[2]:
-=======
-                readvalue = args[0].data_server["commandReturn"].get(command)
-                if 'Exception' in readvalue[2]:
->>>>>>> eb5d4837
                     logging.warning('{0} warning in {1}: {2}'.format(args[0].device_name,
                                     command, command_return[2]))
                     return np.nan
-<<<<<<< HEAD
-=======
-                args[0].data_server['ReadValue'] = (readvalue[0], readvalue[2][1:])
->>>>>>> eb5d4837
                 del args[0].data_server["commandReturn"][command]
                 break
         return command_return[2]
@@ -388,7 +369,6 @@
         args[0].commands_server.put(command)
         while True:
             if args[0].data_server["commandReturn"].get(command):
-<<<<<<< HEAD
                 readvalue = args[0].data_server["commandReturn"].get(command)
                 if 'Exception' in readvalue[2]:
                     logging.warning('{0} warning in {1}: {2}'.format(args[0].device_name,
@@ -396,14 +376,6 @@
                     return np.nan
                 args[0].data_server['ReadValue'] = (readvalue[0], readvalue[2][1:])
                 del args[0].data_server["commandReturn"][command]
-=======
-                value = args[0].data_server['commandReturn'].get(command)
-                if 'Exception' in value[2]:
-                    logging.warning('{0} warning in {1}: {2}'.format(device_name,
-                                    func.__name__, value[2]))
-                    return np.nan
-                del args[0].data_server['commandReturn']['command']
->>>>>>> eb5d4837
                 break
         return readvalue[2]
     return wrapper
@@ -455,11 +427,7 @@
             # initializing the server device database
             self.verification_string = 'False'
             self.data_server = {'ReadValue':np.nan, 'verification':self.verification_string,
-<<<<<<< HEAD
                          'commandReturn':{}, 'info':device_name}
-=======
-                         'commandReturn':{}}
->>>>>>> eb5d4837
 
             # server commands queue for storing commands of external clients
             self.commands_server = Queue()
