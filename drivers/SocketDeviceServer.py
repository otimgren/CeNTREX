import importlib
import sys
import socket
import selectors
import traceback
import threading
from collections import deque
import random
import logging
import time
from types import FunctionType
import functools
import json
import io
import struct
import inspect
from queue import Queue
import numpy as np
import copy

#############################################
# Class for server side messages
#############################################

class ServerMessage:
    """
    ServerMessage class for communication between the SocketDeviceServer and
    SocketDeviceClient classes.
    A message has the following structure:
    - fixed-lenght header
    - json header
    - content
    See https://realpython.com/python-sockets/#application-client-and-server
    for a more thorough explanation, most of the code is adapted from this.
    """
    def __init__(self, selector, sock, addr, data, commands, timeout):
        self.selector = selector
        self.sock = sock
        self.addr = addr
        self._recv_buffer = b""
        self._send_buffer = b""
        self._jsonheader_len = None
        self.jsonheader = None
        self.request = None
        self.response_created = False

        self.data = data
        self.commands = commands
        self.timeout = timeout

    def _set_selector_events_mask(self, mode):
        """Set selector to listen for events: mode is 'r', 'w', or 'rw'."""
        if mode == "r":
            events = selectors.EVENT_READ
        elif mode == "w":
            events = selectors.EVENT_WRITE
        elif mode == "rw":
            events = selectors.EVENT_READ | selectors.EVENT_WRITE
        else:
            raise ValueError(f"Invalid events mask mode {repr(mode)}.")
        self.selector.modify(self.sock, events, data=self)

    def _read(self):
        try:
            # Should be ready to read
            data = self.sock.recv(4096)
        except BlockingIOError:
            # Resource temporarily unavailable (errno EWOULDBLOCK)
            pass
        else:
            if data:
                self._recv_buffer += data
            else:
                raise RuntimeError("Peer closed.")

    def _write(self):
        if self._send_buffer:
            try:
                # Should be ready to write
                sent = self.sock.send(self._send_buffer)
            except BlockingIOError:
                # Resource temporarily unavailable (errno EWOULDBLOCK)
                pass
            else:
                self._send_buffer = self._send_buffer[sent:]
                # Close when the buffer is drained. The response has been sent.
                if sent and not self._send_buffer:
                    self.close()

    def _json_encode(self, obj, encoding):
        return json.dumps(obj, ensure_ascii=False).encode(encoding)

    def _json_decode(self, json_bytes, encoding):
        tiow = io.TextIOWrapper(
            io.BytesIO(json_bytes), encoding=encoding, newline=""
        )
        obj = json.load(tiow)
        tiow.close()
        return obj

    def _create_message(
        self, *, content_bytes, content_type, content_encoding
    ):
        jsonheader = {
            "byteorder": sys.byteorder,
            "content-type": content_type,
            "content-encoding": content_encoding,
            "content-length": len(content_bytes),
        }
        jsonheader_bytes = self._json_encode(jsonheader, "utf-8")
        message_hdr = struct.pack(">H", len(jsonheader_bytes))
        message = message_hdr + jsonheader_bytes + content_bytes
        return message

    def _create_response_json_content(self):
        action = self.request.get("action")
        if action == "query":
            query = self.request.get("value")
            if self.data.get(query):
                content = {"result": self.data.get(query)}
            else:
                content = {"error": f'No match for "{query}".'}
        elif action == "command":
            command = self.request.get("value")
            tstart = time.time()
            self.commands.put(command)
            while True:
                if self.data["commandReturn"].get(command):
                    content = {"result": self.data["commandReturn"].get(command)}
                    del self.data["commandReturn"][command]
                    break
                # manual timeout if it takes to long to execute command
                # subsequently returns to the client a message stating function
                # execution took too much time
                elif time.time() - tstart > self.timeout:
                    content = {"result": (time.time(), command, "not executed, {0}s timeout".format(self.timeout))}
                    break
        elif action == "info":
            content = {"result":self.data['info']}
        else:
            content = {"error": f'invalid action "{action}".'}
        content_encoding = "utf-8"
        response = {
            "content_bytes": self._json_encode(content, content_encoding),
            "content_type": "text/json",
            "content_encoding": content_encoding,
        }
        return response

    def _create_response_binary_content(self):
        response = {
            "content_bytes": b"First 10 bytes of request: "
            + self.request[:10],
            "content_type": "binary/custom-server-binary-type",
            "content_encoding": "binary",
        }
        return response

    def process_events(self, mask):
        if mask & selectors.EVENT_READ:
            self.read()
        if mask & selectors.EVENT_WRITE:
            self.write()

    def read(self):
        self._read()

        if self._jsonheader_len is None:
            self.process_protoheader()

        if self._jsonheader_len is not None:
            if self.jsonheader is None:
                self.process_jsonheader()

        if self.jsonheader:
            if self.request is None:
                self.process_request()

    def write(self):
        if self.request:
            if not self.response_created:
                self.create_response()

        self._write()

    def close(self):
        try:
            self.selector.unregister(self.sock)
        except Exception as e:
            logging.warning(
                f"error: selector.unregister() exception for",
                f"{self.addr}: {repr(e)}",
            )

        try:
            self.sock.close()
        except OSError as e:
            logging.warning(
                f"error: socket.close() exception for",
                f"{self.addr}: {repr(e)}",
            )
        finally:
            # Delete reference to socket object for garbage collection
            self.sock = None

    def process_protoheader(self):
        hdrlen = 2
        if len(self._recv_buffer) >= hdrlen:
            self._jsonheader_len = struct.unpack(
                ">H", self._recv_buffer[:hdrlen]
            )[0]
            self._recv_buffer = self._recv_buffer[hdrlen:]

    def process_jsonheader(self):
        hdrlen = self._jsonheader_len
        if len(self._recv_buffer) >= hdrlen:
            self.jsonheader = self._json_decode(
                self._recv_buffer[:hdrlen], "utf-8"
            )
            self._recv_buffer = self._recv_buffer[hdrlen:]
            for reqhdr in (
                "byteorder",
                "content-length",
                "content-type",
                "content-encoding",
            ):
                if reqhdr not in self.jsonheader:
                    raise ValueError(f'Missing required header "{reqhdr}".')

    def process_request(self):
        content_len = self.jsonheader["content-length"]
        if not len(self._recv_buffer) >= content_len:
            return
        data = self._recv_buffer[:content_len]
        self._recv_buffer = self._recv_buffer[content_len:]
        if self.jsonheader["content-type"] == "text/json":
            encoding = self.jsonheader["content-encoding"]
            self.request = self._json_decode(data, encoding)
        else:
            # Binary or unknown content-type
            self.request = data
        # Set selector to listen for write events, we're done reading.
        self._set_selector_events_mask("w")

    def create_response(self):
        if self.jsonheader["content-type"] == "text/json":
            response = self._create_response_json_content()
        else:
            # Binary or unknown content-type
            response = self._create_response_binary_content()
        message = self._create_message(**response)
        self.response_created = True
        self._send_buffer += message

#############################################
# Socket Server Class
#############################################

class socketServer(threading.Thread):
    """
    Handles communication with external clients in a separate thread.
    """
    def __init__(self, device, host, port, timeout):
        threading.Thread.__init__(self)
        self.device = device
        self.host = ''
        self.timeout = float(timeout)
        self.port = int(port)
        self.sock = socket.socket(socket.AF_INET, socket.SOCK_STREAM)
        self.sock.setsockopt(socket.SOL_SOCKET, socket.SO_REUSEADDR, 1)
        self.sock.bind((self.host, self.port))
        self.sock.listen()
        self.sock.setblocking(False)
        self.sel = selectors.DefaultSelector()
        self.sel.register(self.sock, selectors.EVENT_READ, data=None)

        self.active = threading.Event()
        self.active.clear()

    def accept_wrapper(self, sock):
        conn, addr = sock.accept()  # Should be ready to read
        logging.info("{0} accepted connection from".format(self.device.device_name), addr)
        conn.setblocking(False)
        message = ServerMessage(self.sel, conn, addr, self.device.data_server,
                                self.device.commands_server, self.timeout)
        self.sel.register(conn, selectors.EVENT_READ, data=message)

    def run(self):
        self.active.set()
        while self.active.is_set():
            events = self.sel.select(timeout = self.timeout)
            for key, mask in events:
                if key.data is None:
                    self.accept_wrapper(key.fileobj)
                else:
                    message = key.data
                    try:
                        message.process_events(mask)
                    except Exception as err:
                        logging.warning("{2} socket warning for "
                                       +"{0}:{1} : ".format(self.host, self.port, self.device.device_name)
                                       +str(err))
                        message.close()

#############################################
# Execute Commands Class
#############################################

class executeCommands(threading.Thread):
    """
    Handles executing commands from external clients in a separate thread.
    """
    def __init__(self, socket_server):
        threading.Thread.__init__(self)
        self.socket_server = socket_server
        self.commands = socket_server.commands_server
        self.data = socket_server.data_server

        self.active = threading.Event()
        self.active.clear()

    def run(self):
        self.active.set()
        while self.active.is_set():
            # check if any new commands
            if not self.commands.empty():
                c = self.commands.get()
                try:
                    # try to execute the command
                    value = eval('self.socket_server.device.'+c.strip())
                    # storing command in the server device database
                    self.data['commandReturn'][c] = (time.time(), c, value)
                except Exception as e:
                    self.data['commandReturn'][c] = (time.time(), c, 'Exception: '+str(e))
                    pass
            time.sleep(1e-5)

#############################################
# Socket Device Server Class
#############################################

def wrapperServerMethod(func):
    """
    Wraps the methods of a device driver for the SocketServer.
    """
    @functools.wraps(func)
    def wrapper(*args, **kwargs):
        command = func.__name__+'(*{0},**{1})'.format(args[1:], kwargs)
        args[0].commands_server.put(command)
        while True:
            if args[0].data_server["commandReturn"].get(command):
                command_return = args[0].data_server["commandReturn"].get(command)
                if 'Exception' in command_return[2]:
                    logging.warning('{0} warning in {1}: {2}'.format(args[0].device_name,
                                    command, command_return[2]))
                    return np.nan
                del args[0].data_server["commandReturn"][command]
                break
        return command_return[2]
    return wrapper

def wrapperReadValueServerMethod(func):
    """
    Wraps the ReadValue method of a device driver.
    """
    @functools.wraps(func)
    def wrapper(*args, **kwargs):
<<<<<<< HEAD
        command = 'ReadValue()'
        args[0].commands_server.put(command)
        while True:
            if args[0].data_server["commandReturn"].get(command):
                readvalue = args[0].data_server["commandReturn"].get(command)
=======
        command = 'ReadValueServer()'
        args[0].commands.put(command)
        while True:
            if args[0].data["commandReturn"].get(command):
                readvalue = args[0].data["commandReturn"].get(command)
>>>>>>> bdd9f851
                if 'Exception' in readvalue[2]:
                    logging.warning('{0} warning in {1}: {2}'.format(args[0].device_name,
                                    'ReadValue', readvalue[2]))
                    return np.nan
<<<<<<< HEAD
                args[0].data_server['ReadValue'] = (readvalue[0], readvalue[2][1:])
                del args[0].data_server["commandReturn"][command]
                break
        return readvalue[2]
=======
                args[0].data['ReadValue'] = (readvalue[0], readvalue[2][1:])
                del args[0].data["commandReturn"][command]
                break
        return readvalue[2]
    return wrapper

def wrapperSocketServerMethods(func):
    """
    Wraps other methods of a device driver
    """
    @functools.wraps(func)
    def wrapper(*args, **kwargs):
        device_name = args[0].device_name
        command = func.__name__+'Server(*{0}, **{1})'.format(args[1:], kwargs)
        args[0].commands.put(command)
        while True:
            if args[0].data["commandReturn"].get(command):
                value = args[0].data['commandReturn'].get(command)
                if 'Exception' in value[2]:
                    logging.warning('{0} warning in {1}: {2}'.format(device_name,
                                    func.__name__, value[2]))
                    return np.nan
                del args[0].data['commandReturn']['command']
                break
        return value[2]
>>>>>>> bdd9f851
    return wrapper

def SocketServerDecorator(cls):
    """
    Decorator for the SocketServer class to ensure compatibility with the CeNTREX
    DAQ system
    """
    for attr_name in dir(cls):
        attr_value = getattr(cls, attr_name)
        if isinstance(attr_value, FunctionType):
            if attr_name == 'ReadValue':
                setattr(cls, 'ReadValueServer', copy.deepcopy(attr_value))
                attribute = wrapperReadValueServerMethod(attr_value)
<<<<<<< HEAD
                setattr(cls, attr_name, attribute)
            elif attr_name not in ['__init__', 'accept_wrapper', 'run_server', '__enter__', '__exit__']:
                attribute = wrapperServerMethod(attr_value)
                setattr(cls, attr_name, attribute)
=======
                setattr(cls, 'ReadValue', attribute)
            elif attr_name in ['__init__', 'accept_wrapper', 'run_server', '__enter__', '__exit__']:
                continue
            elif not inspect.signature(attr_value).parameters.get('self'):
                # don't wrap static methods, very clunky method but couldn't
                # figure out a better way
                continue
            else:
                # setattr(cls, attr_name+'Server', copy.deepcopy(attr_value))
                # attribute = wrapperReadValueServerMethod(attr_value)
                # setattr(cls, attr_name, attribute)
                continue
>>>>>>> bdd9f851
    return cls

def SocketDeviceServer(*args):
    """
    Function returns the SocketDeviceServer class which functions as a driver.
    Need to do it this way because the parent class is a driver class, dynamically
    loaded when the SocketDeviceServer function is called from the main DAQ
    software.
    """
    driver = args[2]
    driver_spec = importlib.util.spec_from_file_location(
            driver,
            "drivers/" + driver + ".py",
        )
    driver_module = importlib.util.module_from_spec(driver_spec)
    driver_spec.loader.exec_module(driver_module)
    driver = getattr(driver_module, driver)

    class SocketDevice(driver):
        def __init__(self, time_offset, *device_args):
            driver.__init__(self, time_offset, *device_args)

    @SocketServerDecorator
    class SocketDeviceServerClass(driver):
        """
        SocketDeviceServer template class for easy setup of specific device classes
        """
        def __init__(self, time_offset, port, device_name, timeout, *device_args):
            self.device_name = device_name
            # initializing the server device database
            self.verification_string = 'False'
            self.data_server = {'ReadValue':np.nan, 'verification':self.verification_string,
                         'commandReturn':{}, 'info':device_name}

            # server commands queue for storing commands of external clients
            self.commands_server = Queue()

            # start thread responsible for executing commands from external
            # clients
            self.thread_commands = executeCommands(self)
            self.thread_commands.start()

            # initialize the device driver
            self.device = SocketDevice(time_offset, *device_args)
            # add verification string to the server device database
            self.data_server['verification'] = self.verification_string

            # starting the thread responsible for handling communication with
            # external clients
            self.thread_communication = socketServer(self, '', int(port), float(timeout))
            self.thread_communication.start()

            # Grabbing values from device needed for nomal operation
            self.time_offset = self.device.time_offset
            self.new_attributes = self.device.new_attributes
            self.dtype = self.device.dtype
            self.shape = self.device.shape
            self.verification_string = self.device.verification_string

            # sleeping for the same amount of time as the server communication
            # timeout to prevent problems when initializing the class twice
            # in the main DAQ software
            time.sleep(float(timeout))

        def __enter__(self):
            return self

        def __exit__(self, *exc):
            """
            Properly stopping the communication and command execution threads.
            """
            self.thread_commands.active.clear()
            self.thread_communication.active.clear()
            self.device.__exit__(*exc)

    return SocketDeviceServerClass(*args)<|MERGE_RESOLUTION|>--- conflicted
+++ resolved
@@ -365,55 +365,19 @@
     """
     @functools.wraps(func)
     def wrapper(*args, **kwargs):
-<<<<<<< HEAD
         command = 'ReadValue()'
         args[0].commands_server.put(command)
         while True:
             if args[0].data_server["commandReturn"].get(command):
                 readvalue = args[0].data_server["commandReturn"].get(command)
-=======
-        command = 'ReadValueServer()'
-        args[0].commands.put(command)
-        while True:
-            if args[0].data["commandReturn"].get(command):
-                readvalue = args[0].data["commandReturn"].get(command)
->>>>>>> bdd9f851
                 if 'Exception' in readvalue[2]:
                     logging.warning('{0} warning in {1}: {2}'.format(args[0].device_name,
                                     'ReadValue', readvalue[2]))
                     return np.nan
-<<<<<<< HEAD
                 args[0].data_server['ReadValue'] = (readvalue[0], readvalue[2][1:])
                 del args[0].data_server["commandReturn"][command]
                 break
         return readvalue[2]
-=======
-                args[0].data['ReadValue'] = (readvalue[0], readvalue[2][1:])
-                del args[0].data["commandReturn"][command]
-                break
-        return readvalue[2]
-    return wrapper
-
-def wrapperSocketServerMethods(func):
-    """
-    Wraps other methods of a device driver
-    """
-    @functools.wraps(func)
-    def wrapper(*args, **kwargs):
-        device_name = args[0].device_name
-        command = func.__name__+'Server(*{0}, **{1})'.format(args[1:], kwargs)
-        args[0].commands.put(command)
-        while True:
-            if args[0].data["commandReturn"].get(command):
-                value = args[0].data['commandReturn'].get(command)
-                if 'Exception' in value[2]:
-                    logging.warning('{0} warning in {1}: {2}'.format(device_name,
-                                    func.__name__, value[2]))
-                    return np.nan
-                del args[0].data['commandReturn']['command']
-                break
-        return value[2]
->>>>>>> bdd9f851
     return wrapper
 
 def SocketServerDecorator(cls):
@@ -427,25 +391,10 @@
             if attr_name == 'ReadValue':
                 setattr(cls, 'ReadValueServer', copy.deepcopy(attr_value))
                 attribute = wrapperReadValueServerMethod(attr_value)
-<<<<<<< HEAD
                 setattr(cls, attr_name, attribute)
             elif attr_name not in ['__init__', 'accept_wrapper', 'run_server', '__enter__', '__exit__']:
                 attribute = wrapperServerMethod(attr_value)
                 setattr(cls, attr_name, attribute)
-=======
-                setattr(cls, 'ReadValue', attribute)
-            elif attr_name in ['__init__', 'accept_wrapper', 'run_server', '__enter__', '__exit__']:
-                continue
-            elif not inspect.signature(attr_value).parameters.get('self'):
-                # don't wrap static methods, very clunky method but couldn't
-                # figure out a better way
-                continue
-            else:
-                # setattr(cls, attr_name+'Server', copy.deepcopy(attr_value))
-                # attribute = wrapperReadValueServerMethod(attr_value)
-                # setattr(cls, attr_name, attribute)
-                continue
->>>>>>> bdd9f851
     return cls
 
 def SocketDeviceServer(*args):
