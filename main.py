--- conflicted
+++ resolved
@@ -835,12 +835,9 @@
                 "plots_queue_maxlen" : int,
                 "max_NaN_count"      : int,
                 "meta_device"        : bool,
-<<<<<<< HEAD
-=======
                 "double_connect_dev" : bool,
                 "data_type"          : type,
                 "data_shape"         : tuple,
->>>>>>> fc792bed
             }
 
         # list of keys permitted for runtime data (which cannot be written to .ini file)
@@ -863,12 +860,8 @@
             }
 
     def set_defaults(self):
-<<<<<<< HEAD
-        self["control_params"] = {"InfluxDB_enabled": {"type": "dummy", "value": "True"}}
-=======
-        self["control_params"] = {"InfluxDB_enabled" : {"value" : True}}
+        self["control_params"] = {"InfluxDB_enabled" : {"type": "dummy", "value" : True}}
         self["double_connect_dev"] = True
->>>>>>> fc792bed
 
     def change_param(self, key, val, sect=None, sub_ctrl=None, row=None):
         if row != None:
